--- conflicted
+++ resolved
@@ -6,7 +6,6 @@
 #args.gn template path
 webRTCGnArgsTemplatePath='./webrtc/windows/templates/gns/args.gn'
 
-<<<<<<< HEAD
 #Path where nuget package and all of the fil
 nugetFolderPath = './webrtc/windows/nuget'
 nugetVersionInfo = {
@@ -16,10 +15,7 @@
                       'prerelease': 'Default'
                    }
 
-gnOutputPath = r'[GN_OUT]/[TARGET]_[PLATFORM]_[CPU]_[CONFIGURATION]'
-=======
 #gnOutputPath = r'[GN_OUT]/[TARGET]_[PLATFORM]_[CPU]_[CONFIGURATION]'
->>>>>>> c0b69ae6
 
 #Output path where will be stored nuget package as well as libs and pdbs
 #releaseOutputPath = '.'
