--- conflicted
+++ resolved
@@ -40,8 +40,6 @@
   else: 
     return iter(dictonary.items())
 
-<<<<<<< HEAD
-
 def str_to_bool(value):
   if value.lower() == 'true':
     return True
@@ -53,7 +51,7 @@
     return 'True'
   else:
     return 'False'
-=======
+
 def module_exists(module_name):
   """
   :param module_name: name of the module that needs to be checked.
@@ -91,5 +89,4 @@
     elif choice in no:
       return False
     else:
-      sys.stdout.write("Please respond with 'yes' or 'no'\n")
->>>>>>> cd5832db
+      sys.stdout.write("Please respond with 'yes' or 'no'\n")