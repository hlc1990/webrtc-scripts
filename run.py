import sys
import os
import time

from inputHandler import Input
from system import System
from settings import Settings
from logger import Logger,ColoredFormatter
from prepare import Preparation
from builder import Builder
from cleanup import Cleanup
<<<<<<< HEAD
from createNuget import CreateNuget
from errors import *
=======
from errors import NO_ERROR, ERROR_TARGET_NOT_SUPPORTED, ERROR_PLATFORM_NOT_SUPPORTED
>>>>>>> c0b69ae6
from summary import Summary

def actionClean():
  """
    Deletes output folders and files generated from idl
  """
  Logger.printStartActionMessage('Cleanup')

  #Init cleanup logger
  Cleanup.init()

  for action in Settings.cleanupOptions['actions']:
    if action == 'cleanOutput':
      for target in Settings.cleanupOptions['targets']:
        for platform in Settings.cleanupOptions['platforms']:
          for cpu in Settings.cleanupOptions['cpus']:
            for configuration in Settings.cleanupOptions['configurations']:
              #Clean up output folders for specific target, platform, cpu and configuration
              Cleanup.run(action, target, platform, cpu, configuration)
    else:
      #Perform other cleanup acrions that are not dependent of target ...
      Cleanup.run(action)

  Logger.printEndActionMessage('Cleanup')

def actionCreateUserdef():
  """
    Creates userdef.py file.
  """
  result = System.recreateUserDef()
  if result != NO_ERROR:
    #Terminate script execution if stopExecutionOnError is set to True in userdef
    shouldEndOnError(result)

def actionPrepare():
  """
    Prepare dev environment for all specified targets and platforms.
  """
  
  #Do preparation that is common for all platforms. Pass true if ortc is one of targets
  Preparation.setUp('ortc' in Settings.targets)
  for target in Settings.targets:
    for platform in Settings.targetPlatforms:
      for cpu in Settings.targetCPUs:
        if System.checkIfCPUIsSupportedForPlatform(cpu,platform):
          for configuration in Settings.targetConfigurations:
            Logger.printStartActionMessage('Prepare ' + target + ' ' + platform + ' ' + cpu + ' ' + configuration,ColoredFormatter.YELLOW)
            result = Preparation.run(target, platform, cpu, configuration)
            Summary.addSummary('prepare', target, platform, cpu, configuration, result, Preparation.executionTime)
            if result != NO_ERROR:
              Logger.printEndActionMessage('Failed prepare ' + target + ' ' + platform + ' ' + cpu + ' ' + configuration,ColoredFormatter.RED)
              #Terminate script execution if stopExecutionOnError is set to True in userdef
              shouldEndOnError(result)
            else:
              Logger.printEndActionMessage('Prepare '  + target + ' ' + platform + ' ' + cpu + ' ' + configuration)

def actionBuild():
  """
    Build all specified targets for all specified platforms.
  """

  #Init builder logger
  Builder.init()

  for target in Settings.targets:
    targetsToBuild, combineLibs = Builder.getTargetGnPath(target)
    for platform in Settings.targetPlatforms:
      for cpu in Settings.targetCPUs:
        if System.checkIfCPUIsSupportedForPlatform(cpu,platform):
          for configuration in Settings.targetConfigurations:
            if not Summary.isPreparationFailed(target, platform, cpu, configuration):
              Logger.printStartActionMessage('Build ' + target + ' ' + platform + ' ' + cpu + ' ' + configuration,ColoredFormatter.YELLOW)
              result = Builder.run(target, targetsToBuild, platform, cpu, configuration, combineLibs)
              Summary.addSummary('build', target, platform, cpu, configuration, result, Builder.executionTime)
              if result != NO_ERROR:
                  Logger.printEndActionMessage('Failed build ' + target + ' ' + platform + ' ' + cpu + ' ' + configuration,ColoredFormatter.RED)
                  #Terminate script execution if stopExecutionOnError is set to True in userdef
                  shouldEndOnError(result)
              else:
                Logger.printEndActionMessage('Build ' + target + ' ' + platform + ' ' + cpu + ' ' + configuration)
            else:
              Logger.printColorMessage('Build cannot run because preparation has failed for ' + target + ' ' + platform + ' ' + cpu + ' ' + configuration,ColoredFormatter.YELLOW)
              Logger.printEndActionMessage('Build not run for ' + target + ' ' + platform + ' ' + cpu + ' ' + configuration,ColoredFormatter.YELLOW)

def actionCreateNuget():
  CreateNuget.init()

  for target in Settings.targets:
    CreateNuget.run(
      target, Settings.targetPlatforms, Settings.targetCPUs, 
      Settings.targetConfigurations, Settings.nugetFolderPath, Settings.nugetVersionInfo
    )

def actionPublishNuget():
  pass

def actionUpdatePublishedSample():
  pass

def shouldEndOnError(error):
  """
    Terminates script execution if stopExecutionOnError is set to True in userdef 
  """
  if Settings.stopExecutionOnError:
    System.stopExecution(error)
    Summary.printSummary()


def main():
  
  #Save time when script is started to calculate total execution tima
  start_time = time.time()

  #Determine host OS, checks supported targets, update python and system paths.
  System.preInit()

  #Parse input parameters if any. This must be call after System.preInit, because it is required to determine host os first. 
  Input.parseInput(sys.argv[1:])
  
  #Start message put here, so it is not shown when script help is being shown.
  Logger.printStartActionMessage('Script execution',ColoredFormatter.YELLOW)

  #Create userdef.py file if missing. Load settings. Create system logger. Download depot tools (gn and clang-format). -----Set working directory to rood sdk folder.
  System.setUp()

  #Create root logger
  mainLogger = Logger.getLogger('Main')
  mainLogger.info('Root logger is created')
  
  #Check if required tools are installed. Currently git (used for downloading iOS binaries) and perl(used in assembly builds)
  errorCode = System.checkTools()
  if errorCode != 0:
    System.stopExecution(errorCode)
   
  #Check if specified targets are supported
  if not System.checkIfTargetsAreSupported(Settings.targets):
    mainLogger.error('Target from the list ' + str(Settings.targets) + ' is not supported')
    System.stopExecution(ERROR_TARGET_NOT_SUPPORTED)
  
  #Check if specified platforms are supported
  if not System.checkIfPlatformsAreSupported(Settings.targetPlatforms):
    mainLogger.error('Platform from the list ' + str(Settings.targetPlatforms) + ' is not supported')
    System.stopExecution(ERROR_PLATFORM_NOT_SUPPORTED)

  #Start performing actions. Actions has to be executed in right order and that is the reason why it is handled this way
  if 'clean' in Settings.actions:
    actionClean()
    
  if 'createuserdef' in Settings.actions:
    actionCreateUserdef()

  if 'prepare' in Settings.actions:
    actionPrepare()

  if 'build' in Settings.actions:
    actionBuild()

  if 'createNuget' in Settings.actions:
    actionCreateNuget()

  if 'publishNuget' in Settings.actions:
    actionPublishNuget()

  if 'updatePublishedSample' in Settings.actions:
    actionUpdatePublishedSample()

  end_time = time.time()
  Summary.printSummary(end_time - start_time)

if  __name__ =='__main__': main()<|MERGE_RESOLUTION|>--- conflicted
+++ resolved
@@ -9,12 +9,8 @@
 from prepare import Preparation
 from builder import Builder
 from cleanup import Cleanup
-<<<<<<< HEAD
 from createNuget import CreateNuget
-from errors import *
-=======
 from errors import NO_ERROR, ERROR_TARGET_NOT_SUPPORTED, ERROR_PLATFORM_NOT_SUPPORTED
->>>>>>> c0b69ae6
 from summary import Summary
 
 def actionClean():
